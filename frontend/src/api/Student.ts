import axios from 'axios';
import { auth } from '../firebase';
import { useSecureAuth } from '../hooks/useSecureAuth';

interface StudentProfile {
    firebase_uid: string;
    name: string;
    email: string;
    dob?: string;
    bio?: string;
    photo_url?: string; // Added photo_url to match backend response
    profileImage?: File | string | null; // Can be a File object or a URL string
    role: 'student' | 'Individual' | 'Mass' | 'Admin';
}

interface IndividualTutor {
  i_tutor_id: string;
  subjects: string[];
  titles: string[];
  hourly_rate: number;
  rating: number;
  description: string;
  qualifications: string[];
  location:string;
  phone_number:string;
  heading?: string;
  User?: {
    name: string;
    photo_url: string | null;
    email: string | null;
  } | null;
  uniqueStudentsCount: number;
  completedSessionsCount: number;

}

export interface IndividualTutorDashboard {
  i_tutor_id: string;
  subjects: string[];
  titles: string[];
  hourly_rate: number;
  rating: number;
  description: string;
  qualifications: string[];
  location:string;
  phone_number:string;
  heading?: string;
  User?: {
    name: string;
    photo_url: string | null;
    email: string | null;
  } | null;
  sessionCount: number;
  totalPaid: number;
}

interface FreeTimeSlot {
  slot_id: string;
  i_tutor_id: string;
  date: string;
  status: string;
  start_time: string;
  end_time: string;
  last_access_time: string | null;
}

interface Transaction {
    i_payment_id: string;
    student_id : string;
    session_id : string;
    amount: number;
    payment_date_time : Date;
    status : string;
    method : string;
    payment_intent_id : string;
    Sessions:{
        title: string;
        slots: string[];
        Individual_Tutor:{
            User:{
                name:string;
                photo_url:string|null;
            }
        }
    }
}

interface IndividualPaymentHistoryData{
    transactions: Transaction[];
    totalAmount: number;
    successfulPaymentsCount:number,
    completedSessionCount : number
    ScheduledSessionCount: number,
    canceledSessionCount: number
}

interface MassPaymentTransaction {
    m_payment_id: string;
    student_id: string;
    class_id: string;
    amount: number;
    payment_time: Date;
    status: string;
    method: string;
    paidMonth: string;
    payment_intent_id: string;
    Class?: {
        subject: string;
        Mass_Tutor?: {
            User?: {
                name: string;
                photo_url: string | null;
            };
            heading?: string;
        };
    };
}

interface MassPaymentHistoryData {
    transactions: MassPaymentTransaction[];
    totalAmount: number;
    successfulPaymentsCount: number;
    totalClasses: number;
    totalMonthsPaid: number;
}

export interface Session {
  session_id: string;
  date: string;
  title: string;
  start_time: string | null;
  end_time: string | null;
  status: 'scheduled' | 'ongoing' | 'canceled' | 'completed';
  meeting_urls: string[] | null;
  materials: string[];
  material_links: string[];
  slots: string[]; // Array of slot times like "1970-01-01T15:00:00.000Z"
  created_at: string; // When the session was created (from backend)
  rating?: number;
  feedback?: string;
  reason?: string;
  cancelledBy?: string;
  refunded?: boolean;
  reviewed?: boolean; // New field to indicate if reviewed  
  Individual_Tutor: {
    User: {
      name: string;
    };
    Course?: {
      course_name: string;
    };
  };
}

export interface EnrolledClass {
  class_id: string;
  class_name: string;
  description: string;
  subject: string;
  price: number;
  duration: string; // e.g., "2 hours"
  schedule: string; // e.g., "Every Sunday at 6:00 PM"
  start_date: string;
  end_date: string;
  status: 'active' | 'completed' | 'upcoming' | 'cancelled';
  students_enrolled: number;
  level: 'Beginner' | 'Intermediate' | 'Advanced';
  enrollment_date: string;
  meeting_link?: string;
  next_session?: string;
  tutor: {
    id: string;
    name: string;
    photo_url: string | null;
    rating: number;
  };
}


interface SessionData{
    student_id: string;
    i_tutor_id: string;
    slots: string[];// Array of slot times like "1970-01-01T15:00:00.000Z"
    status: string;
    price: number;
    date: string; // Date of the session
}

<<<<<<< HEAD
interface StudentCreateData{
=======
interface StudentAdd{
>>>>>>> d7dcf43c
    user_id:string;
    points:number;
}

<<<<<<< HEAD
interface StudentResponse{
    student_id: string;
    user_id: string;
    points: number;
    customer_id?: string;
}

const baseUrl = 'http://localhost:5000/api';
const baseUrl2 = 'http://localhost:5000/student';
=======
const baseUrl = 'https://onlinetutoringplatform.onrender.com/api';
const baseUrl2 = 'https://onlinetutoringplatform.onrender.com/student';
>>>>>>> d7dcf43c



export const getToken = async (): Promise<string | null> => {
    try {
        const user = auth.currentUser;
        if (!user) throw new Error('User not authenticated');

        let idToken = await user.getIdToken(false);

        // Check if token is about to expire (within 5 minutes)
        const payload = JSON.parse(atob(idToken.split('.')[1]));
        const currentTime = Date.now() / 1000;
        if (payload.exp <= (currentTime + 300)) {
            console.log('🔄 Token expiring soon, refreshing...');
            idToken = await user.getIdToken(true);
        } else {
            console.log('✅ Using valid cached token');
        }
        return idToken;
    } catch (error) {
        console.error('Error getting token:', error);
        return null;
    }
};

<<<<<<< HEAD
export const addStudent = async (studentData: StudentCreateData): Promise<StudentResponse> => {
    console.log('Adding new student...', studentData);

    try {
        const response = await axios.post<StudentResponse>(
=======
export const addStudent = async (studentData: StudentAdd): Promise<StudentAdd> => {
    console.log('Adding new student...', studentData);

    try {
        const response = await axios.post<StudentAdd>(
>>>>>>> d7dcf43c
            `${baseUrl2}/addStudent`,
            studentData
        );
        console.log('✅ Student added successfully:', response.data);
        return response.data;
    } catch (error: any) {
        console.error('❌ Error adding student:', error);
        throw error;
    }
};

export const updateStudentProfile = async (
    profileData: Partial<StudentProfile>
): Promise<StudentProfile> => {
    console.log('Updating student profile...student', profileData);

    const formData = new FormData();
    
    if (profileData.firebase_uid) {
        formData.append('firebase_uid', profileData.firebase_uid);
    }
    if (profileData.name) {
        formData.append('name', profileData.name);
    }
    if (profileData.email) {
        formData.append('email', profileData.email);
    }
    if (profileData.dob) {
        formData.append('dob', profileData.dob);
    }
    if (profileData.bio) {
        formData.append('bio', profileData.bio);
    }
    if (profileData.role) {
        formData.append('role', profileData.role);
    }
    // Only append profileImage if it's a File object (for upload)
    if (profileData.profileImage && profileData.profileImage instanceof File) {
        formData.append('profileImage', profileData.profileImage);
    }


    console.log('profile image', profileData.profileImage);

    console.log('Form data prepared:');
    for (let [key, value] of formData.entries()) {
        console.log(key, value);
    }

    try {
        console.log('🔑 Getting Firebase ID token...');
        
        // Get the current user and their ID token with smart refresh logic
        const currentUser = auth.currentUser;
        if (!currentUser) {
            throw new Error('Authentication required: Please log in to update your profile');
        }
        
        // Smart token management - only refresh if needed
        let idToken;
        try {
            // Try cached token first
            idToken = await currentUser.getIdToken(false);
            
            // Check if token is about to expire (within 5 minutes)
            const payload = JSON.parse(atob(idToken.split('.')[1]));
            const currentTime = Date.now() / 1000;
            
            if (payload.exp <= (currentTime + 300)) {
                console.log('🔄 Token expiring soon, refreshing...');
                idToken = await currentUser.getIdToken(true);
            } else {
                console.log('✅ Using valid cached token');
            }
        } catch {
            // If token parsing fails, get fresh token
            console.log('🔄 Getting fresh token...');
            idToken = await currentUser.getIdToken(true);
        }
        
        if (!idToken) {
            throw new Error('Authentication failed: Unable to retrieve valid token');
        }
        
        console.log('📤 Making authenticated API call...');
        const response = await axios.post<StudentProfile>(
            `${baseUrl}/update-profile/${profileData.firebase_uid}`,
            formData,
            {
                headers: {
                    'Authorization': `Bearer ${idToken}`
                }
            }
        );
        console.log('✅ Profile updated successfully:', response.data);
        return response.data;
    } catch (error: any) {
        console.error('❌ Failed to update student profile:', error);
        
        // Enhanced error handling for authentication issues
        if (error.response?.status === 401) {
            throw new Error('Authentication expired: Please log in again');
        } else if (error.response?.status === 403) {
            throw new Error('Access denied: Insufficient permissions');
        } else if (error.response?.data?.error) {
            throw new Error(`Update failed: ${error.response.data.error}`);
        } else if (error.code === 'auth/id-token-expired') {
            throw new Error('Session expired: Please log in again');
        } else {
            throw new Error(`Profile update failed: ${error.message || 'Unknown error occurred'}`);
        }
    }
};


export const getIndividualTutorById = async (tutorId: string) => {
    try {
        const response = await axios.get<IndividualTutor>(
            `${baseUrl2}/getIndividualTutorById/${tutorId}`
        );
        return response.data;
    } catch (error: any) {
        console.error('❌ Failed to fetch individual tutor:', error);
        throw new Error(`Failed to fetch individual tutor: ${error.message || 'Unknown error occurred'}`);
    }
};

export const getFreeTimeSlotsByTutorId = async (tutorId: string) => {
    try {
        const response = await axios.get<FreeTimeSlot[]>(
            `${baseUrl2}/getSlotsOfIndividualTutorById/${tutorId}`
        );
        console.log('Free time slots fetched:', response.data);
        return response.data;
    } catch (error: any) {
        console.error('❌ Failed to fetch free time slots:', error);
        throw new Error(`Failed to fetch free time slots: ${error.message || 'Unknown error occurred'}`);
    }
};


export const getAllSessionsByStudentId = async (studentId: string) => {
    console.log('Fetching all sessions for student ID:', studentId);
    const idToken = await getToken();

    try {
        const response = await axios.get<Session[]>(
            `${baseUrl2}/getAllSessionsByStudentId/${studentId}`,
            {
                headers: {
                    Authorization: `Bearer ${idToken}`
                }
            }
        );
        console.log('All sessions fetched:', response.data);
        return response.data;
    } catch (error: any) {
        console.error('❌ Failed to fetch all sessions:', error);
        throw new Error(`Failed to fetch all sessions: ${error.message || 'Unknown error occurred'}`);
    }
};

export const getEnrolledClassesByStudentId = async (studentId: string) => {
    console.log('Fetching enrolled classes for student ID:', studentId);

    const idToken = await getToken();

    try {
        const response = await axios.get<EnrolledClass[]>(
            `${baseUrl2}/getEnrolledClassesByStudentId/${studentId}`,
            {
                headers: {
                    Authorization: `Bearer ${idToken}`
                }
            }
        );
        console.log('Enrolled classes fetched:', response.data);
        return response.data;
    } catch (error: any) {
        console.error('❌ Failed to fetch enrolled classes:', error);
        // For now, return mock data if API fails
        return getMockEnrolledClasses();
    }
};

// Mock data for enrolled classes (temporary until backend is ready)
const getMockEnrolledClasses = (): EnrolledClass[] => {
    return [
        {
            class_id: '1',
            class_name: 'Advanced Mathematics Masterclass',
            description: 'Comprehensive calculus and linear algebra preparation for advanced students',
            subject: 'Mathematics',
            price: 12000,
            duration: '2 hours',
            schedule: 'Every Sunday at 6:00 PM',
            start_date: '2025-09-15',
            end_date: '2025-12-15',
            status: 'active',
            students_enrolled: 28,
            level: 'Advanced',
            enrollment_date: '2025-09-07T14:45:00Z',
            meeting_link: 'https://meet.google.com/xyz-abc-123',
            next_session: '2025-09-15T18:00:00Z',
            tutor: {
                id: 'tutor-1',
                name: 'Dr. Sarah Johnson',
                photo_url: 'https://images.unsplash.com/photo-1494790108755-2616c18b3d9d?w=150&h=150&fit=crop&crop=center',
                rating: 4.8
            }
        },
        {
            class_id: '2',
            class_name: 'Python Programming Bootcamp',
            description: 'Complete Python programming course from basics to advanced web development',
            subject: 'Programming',
            price: 15000,
            duration: '3 hours',
            schedule: 'Tuesdays & Thursdays at 7:00 PM',
            start_date: '2025-09-20',
            end_date: '2025-11-30',
            status: 'upcoming',
            students_enrolled: 35,
            level: 'Intermediate',
            enrollment_date: '2025-09-06T11:20:00Z',
            meeting_link: 'https://meet.google.com/def-ghi-456',
            next_session: '2025-09-20T19:00:00Z',
            tutor: {
                id: 'tutor-2',
                name: 'Prof. Michael Chen',
                photo_url: 'https://images.unsplash.com/photo-1472099645785-5658abf4ff4e?w=150&h=150&fit=crop&crop=center',
                rating: 4.9
            }
        },
        {
            class_id: '3',
            class_name: 'Organic Chemistry Deep Dive',
            description: 'Intensive organic chemistry course covering all major reaction mechanisms',
            subject: 'Chemistry',
            price: 10000,
            duration: '2.5 hours',
            schedule: 'Saturdays at 10:00 AM',
            start_date: '2025-08-18',
            end_date: '2025-12-10',
            status: 'active',
            students_enrolled: 22,
            level: 'Advanced',
            enrollment_date: '2025-08-15T16:30:00Z',
            meeting_link: 'https://meet.google.com/jkl-mno-789',
            next_session: '2025-09-14T10:00:00Z',
            tutor: {
                id: 'tutor-3',
                name: 'Dr. Emily Watson',
                photo_url: 'https://images.unsplash.com/photo-1438761681033-6461ffad8d80?w=150&h=150&fit=crop&crop=center',
                rating: 4.7
            }
        }
    ];
};


export const getStudentIDByUserID = async (userId: string) => {
    console.log('Fetching student ID for user ID:', userId);
    try {
        const response = await axios.get<{ studentId: string | null }>(
            `${baseUrl2}/getStudentIDByUserID/${userId}`
        );
        return response.data.studentId;
    } catch (error: any) {
        console.error('❌ Failed to fetch student ID by user ID:', error);
        throw new Error(`Failed to fetch student ID: ${error.message || 'Unknown error occurred'}`);
    }
};


// export const updateSlotStatus = async (slot_id: string, status: string) => {
//     try {
//         const response = await axios.patch<FreeTimeSlot>(
//             `${baseUrl2}/updateSlotStatus`,
//             { slot_id, status }
//         );
//         return response.data;
//     } catch (error: any) {
//         console.error('❌ Failed to update slot status:', error);
//         throw new Error(`Failed to update slot status: ${error.message || 'Unknown error occurred'}`);
//     }
// };


// export const createASession = async (sessionData: SessionData) => {
//     try {
//         const response = await axios.post<Session>(
//             `${baseUrl2}/createASession`,
//             sessionData
//         );
//         return response.data;
//     } catch (error: any) {
//         console.error('❌ Failed to create session:', error);
//         throw new Error(`Failed to create session: ${error.message || 'Unknown error occurred'}`);
//     }
// };


export const findTimeSlots = async (sessionDate: string, tutorId: string, slotsAsDate: string[]) => {
    try {
        const response = await axios.post<FreeTimeSlot[]>(
            `${baseUrl2}/findTimeSlots`,
            {
                sessionDate,
                tutorId,
                slotsAsDate
            }
        );
        return response.data;
    } catch (error: any) {
        console.error('❌ Failed to fetch time slots:', error);
        throw new Error(`Failed to fetch time slots: ${error.message || 'Unknown error occurred'}`);
    }
};


export const updateAccessTimeinFreeSlots = async (slot_id: string, last_access_time: Date) => {
    try {
        const response = await axios.put<FreeTimeSlot>(
            `${baseUrl2}/updateAccessTimeinFreeSlots`,
            { slot_id, last_access_time }
        );
        return response.data;
    } catch (error: any) {
        console.error('❌ Failed to update access time in free slots:', error);
        throw new Error(`Failed to update access time: ${error.message || 'Unknown error occurred'}`);
    }
};

// for cancelling a session
export const cancelSession = async (session_id: string) => {

    const idToken = await getToken();

    try {
        const response = await axios.post<Session>(
            `${baseUrl2}/cancelSession/${session_id}`,
            {
                headers: {
                    Authorization: `Bearer ${idToken}`
                }
            }
        );
        return response.data;
    } catch (error: any) {
        console.error('❌ Failed to cancel session:', error);
        throw new Error(`Failed to cancel session: ${error.message || 'Unknown error occurred'}`);
    }
};

export const getTutorsByStudentId = async (studentId: string) => {
    console.log('Fetching tutors for student ID:', studentId);

    const idToken = await getToken();

    try {
        const response = await axios.get<IndividualTutorDashboard[]>(
            `${baseUrl2}/getTutorsByStudentId/${studentId}`,
            {
                headers: {
                    Authorization: `Bearer ${idToken}`
                }
            }
        );
        console.log('Tutors fetched:', response.data);
        return response.data;
    } catch (error: any) {
        console.error('❌ Failed to fetch tutors:', error);
        throw new Error(`Failed to fetch tutors: ${error.message || 'Unknown error occurred'}`);
    }
};

// for getting payment summary by student id

export const getPaymentSummaryByStudentId = async (studentId: string) => {
    console.log('Fetching payment summary for student ID:', studentId);

    const idToken = await getToken();
    

    try {
        const response = await axios.get<IndividualPaymentHistoryData>(`${baseUrl2}/getPaymentHistory/${studentId}`, {
            headers: {
                Authorization: `Bearer ${idToken}`
            }
        });
        console.log('Payment summary fetched:', response.data);
        return response.data;
    } catch (error: any) {
        console.error('❌ Failed to fetch payment summary:', error);
        throw new Error(`Failed to fetch payment summary: ${error.message || 'Unknown error occurred'}`);
    }
};

// for getting mass class payment history by student id
export const getMassPaymentHistoryByStudentId = async (studentId: string) => {
    console.log('Fetching mass payment history for student ID:', studentId);

    const idToken = await getToken();

    try {
        const response = await axios.get<MassPaymentHistoryData>(`${baseUrl2}/getMassPaymentHistory/${studentId}`, {
            headers: {
                Authorization: `Bearer ${idToken}`
            }
        });
        console.log('Mass payment history fetched:', response.data);
        return response.data;
    } catch (error: any) {
        console.error('❌ Failed to fetch mass payment history:', error);
        console.log('Using mock data for mass payments');
        // Return mock data for now
        return getMockMassPaymentData();
    }
};

// Mock data for mass class payments (temporary until backend API is ready)
const getMockMassPaymentData = (): MassPaymentHistoryData => {
    return {
        transactions: [
            {
                m_payment_id: 'mp_1',
                student_id: 'student_1',
                class_id: 'class_1',
                amount: 12000,
                payment_time: new Date('2024-01-15'),
                status: 'succeeded',
                method: 'card',
                paidMonth: 'January 2024',
                payment_intent_id: 'pi_mass_1',
                Class: {
                    subject: 'Mathematics',
                    Mass_Tutor: {
                        User: {
                            name: 'Dr. Sarah Johnson',
                            photo_url: 'https://images.unsplash.com/photo-1507003211169-0a1dd7228f2d?w=150'
                        },
                        heading: 'Advanced Mathematics Masterclass'
                    }
                }
            },
            {
                m_payment_id: 'mp_2',
                student_id: 'student_1',
                class_id: 'class_1',
                amount: 12000,
                payment_time: new Date('2024-02-15'),
                status: 'succeeded',
                method: 'card',
                paidMonth: 'February 2024',
                payment_intent_id: 'pi_mass_2',
                Class: {
                    subject: 'Mathematics',
                    Mass_Tutor: {
                        User: {
                            name: 'Dr. Sarah Johnson',
                            photo_url: 'https://images.unsplash.com/photo-1507003211169-0a1dd7228f2d?w=150'
                        },
                        heading: 'Advanced Mathematics Masterclass'
                    }
                }
            },
            {
                m_payment_id: 'mp_3',
                student_id: 'student_1',
                class_id: 'class_2',
                amount: 10000,
                payment_time: new Date('2024-03-01'),
                status: 'succeeded',
                method: 'card',
                paidMonth: 'March 2024',
                payment_intent_id: 'pi_mass_3',
                Class: {
                    subject: 'Physics',
                    Mass_Tutor: {
                        User: {
                            name: 'Prof. Michael Chen',
                            photo_url: 'https://images.unsplash.com/photo-1472099645785-5658abf4ff4e?w=150'
                        },
                        heading: 'Physics Fundamentals'
                    }
                }
            }
        ],
        totalAmount: 34000,
        successfulPaymentsCount: 3,
        totalClasses: 2,
        totalMonthsPaid: 3
    };
};


export const createAndReview = async (student_id: string, session_id: string, rating: number, review: string) => {
    const idToken = await getToken();
    try {
        const response = await axios.post(`${baseUrl2}/rate-and-review`, {
            student_id,
            session_id,
            rating,
            review
        }, {
            headers: {
                Authorization: `Bearer ${idToken}`
            }
        });
        return response.data;
    } catch (error: any) {
        console.error('❌ Failed to create and review:', error);
        throw new Error(`Failed to create and review: ${error.message || 'Unknown error occurred'}`);
    }
};

export const getReviewsByIndividualTutorId = async (tutorId: string) => {
    try {
        const response = await axios.get(
            `${baseUrl2}/get-reviews/${tutorId}`
        );
        return response.data;
    } catch (error: any) {
        console.error('❌ Failed to fetch reviews for tutor:', error);
        throw new Error(`Failed to fetch reviews: ${error.message || 'Unknown error occurred'}`);
    }
}


export const generateReport = async (student_id: string, tutor_id: string, tutor_type: string, description: string, reason: string) => {
    const idToken = await getToken();
    try {
        const response = await axios.post(`${baseUrl2}/report-tutor`, {
            student_id,
            tutor_id,
            tutor_type,
            description,
            reason
        }, {
            headers: {
                Authorization: `Bearer ${idToken}`
            }
        });
        return response.data;
    } catch (error: any) {
        console.error('❌ Failed to generate report:', error);
        throw new Error(`Failed to generate report: ${error.message || 'Unknown error occurred'}`);
    }
};

export const getReportsByStudentId = async (studentId: string) => {
    const idToken = await getToken();
    try {
        const response = await axios.get(
            `${baseUrl2}/get-reports/${studentId}`, {
                headers: {
                    Authorization: `Bearer ${idToken}`
                }
            }
        );
        return response.data;
    }
    catch (error: any) {
        console.error('❌ Failed to fetch reports for student:', error);
        throw new Error(`Failed to fetch reports: ${error.message || 'Unknown error occurred'}`);
    }
};

// to get tutor name and type by tutor ID

export const getTutorNameAndTypeById = async (tutorId: string) => {
    try {
        const response = await axios.get(
            `${baseUrl2}/getTutorNameAndTypeById/${tutorId}`
        );
        return response.data;
    } catch (error: any) {
        console.error('❌ Failed to fetch tutor name and type:', error);
        throw new Error(`Failed to fetch tutor name and type: ${error.message || 'Unknown error occurred'}`);
    }
};




// Mass Tutors 

export interface MassTutorUser {
  name: string;
  photo_url: string;
}

export interface MassTutor {
  rating: string; // you might convert this to number if needed
  prices: string; // you might convert this to number if needed
  User: MassTutorUser;
}

export interface ClassCount {
  Enrolment: number;
}

export interface MassClass {
  class_id: string;
  created_at: string; // or Date if you parse it
  m_tutor_id: string;
  subject: string;
  time: string; // or Date if you parse it
  day: string;
  title: string;
  Mass_Tutor: MassTutor;
  _count: ClassCount;
  enrollmentCount: number;
  tutorName: string;
  tutorPhoto: string;
  tutorRating: string;
  monthlyRate: string;
}


// Interfaces for Mass Tutor Profile

export interface MassTutor {
  m_tutor_id: string;
  subjects: string[];
  prices: string;
  description: string;
  user_id: string;
  rating: string;
  heading: string;
  status: string;
  phone_number: string;
  qualifications: string[];
  location: string;
  User: {
    name: string;
    photo_url: string;
  };
  Class: ClassInfo[];
}

export interface ClassInfo {
  class_id: string;
  title: string;
  subject: string;
  time: string; // ISO date string (e.g. "1970-01-01T08:00:00.000Z")
  day: string;
  description: string;
  Rating_N_Review_Class: RatingReview[];
  _count: {
    Enrolment: number;
  };
}

export interface RatingReview {
  rating: number;
  review: string;
  Student: {
    User: {
      name: string;
      photo_url: string;
    };
  };
}

export interface EnrolmentStatus{
    status: string;
}

//For showing mass classes detail on class page 
export interface MassClassPage{
  subject: string;
  time: string; // or Date if you parse it
  day: string;
  title: string;
  description: string;
  Mass_Tutor: MassTutor;
  _count: ClassCount;
  enrollmentStatus: EnrolmentStatus | null;
}
//For showing ClassSlots of that class

 export interface MassClassSlots {     
  cslot_id: string;
  created_at: Date;
  class_id: string;
  materials: string[];
  meetingURLs: string[];
  dateTime: string;
  duration: number;
  announcement: string | null;
  recording: string | null;
  status: string;
 }

 export interface MassClassForStudentProfile{
  class_id: string;
  created_at: string;
  m_tutor_id: string;
  subject: string;
  time: string;
  day: string;
  title: string;
  description: string;
  Mass_Tutor: MassTutor;
  _count: ClassCount;
  ClassSlot: MassClassSlots[];
  Enrolment: EnrolmentStatus[] | null;
 }



// For getting all mass classes with filters

export const getAllMassClasses = async (subjects:string,page: number, limit: number, sort?: string, rating?: number, minMonthRate?: number, maxMonthRate?: number, searchTerm?: string): Promise<MassClass[]> => {
    console.log('Fetching all mass classes with params:', { page, limit, sort, rating, minMonthRate, maxMonthRate, searchTerm });
    try {
        const response = await axios.get<MassClass[]>(`${baseUrl2}/getAllMassClasses`, {
            params: {
                subjects,
                page,
                limit,
                sort,
                rating,
                // tutorName,
                // classTitle,
                minMonthRate,
                maxMonthRate,
                searchTerm
            }
        });
        return response.data;
    } catch (error: any) {
        console.error('❌ Failed to fetch all mass classes:', error);
        throw new Error(`Failed to fetch all mass classes: ${error.message || 'Unknown error occurred'}`);
    }
};


export const getMassTutorById = async (tutorId: string): Promise<MassTutor> => {
    console.log('Fetching mass tutor by ID:', tutorId);
    try {
        const response = await axios.get<MassTutor>(`${baseUrl2}/getMassTutorById/${tutorId}`);
        return response.data;
    }
    catch (error: any) {
        console.error(' Failed to fetch mass tutor by ID:', error);
        throw new Error(`Failed to fetch mass tutor by ID: ${error.message || 'Unknown error occurred'}`);
    }
};


//For geting class by class ID and student ID to show class details and check enrollment status
export const getClassByClassIdAndStudentId = async (classId: string, studentId: string): Promise<MassClassPage> => {
    console.log('Fetching class by ID:', classId);
    try {
        const response = await axios.get<MassClassPage>(`${baseUrl2}/getClassSlotsByClassIdAndStudentId/${classId}/${studentId}`);
        return response.data;
    }
    catch (error: any) {
        console.error(' Failed to fetch class by ID:', error);
        throw new Error(`Failed to fetch class by ID: ${error.message || 'Unknown error occurred'}`);
    }
}

// This for getting slots by classID and number of month (ex: 9 for September)
export const getClassSlotsByClassId = async (classId: string, month: number): Promise<MassClassSlots[]> => {
    console.log('Fetching class slots by class ID:', classId);
    try {
        const response = await axios.get<MassClassSlots[]>(`${baseUrl2}/getClassSlotsByClassID/${classId}/${month}`);
        return response.data;
    }
    catch (error: any) {
        console.error(' Failed to fetch class slots by class ID:', error);
        throw new Error(`Failed to fetch class slots by class ID: ${error.message || 'Unknown error occurred'}`);
    }
}

export const getMassClassesByStudentId = async (studentId: string): Promise<MassClassForStudentProfile[]> => {
    const idToken = await getToken();
    console.log('Fetching mass classes for student ID:', studentId);
    try {
        const response = await axios.get<MassClassForStudentProfile[]>(`${baseUrl2}/getClassByStudentId/${studentId}`, {
            headers: {
                Authorization: `Bearer ${idToken}`
            }
        });
        console.log('Mass classes fetched:', response.data);
        return response.data;
    }
    catch (error: any) {
        console.error(' Failed to fetch mass classes for student:', error);
        throw new Error(`Failed to fetch mass classes: ${error.message || 'Unknown error occurred'}`);
    }
}

export const getMassTutorsByStudentId = async (studentId: string): Promise<MassTutor[]> => {
    console.log('Fetching mass tutors for student ID:', studentId);
    const idToken = await getToken();
    try {
        const response = await axios.get<MassTutor[]>(`${baseUrl2}/getMassTutorsByStudentId/${studentId}`, {
            headers: {
                Authorization: `Bearer ${idToken}`
            }
        });
        console.log('Mass tutors fetched:', response.data);
        return response.data;
    }
    catch (error: any) {
        console.error(' Failed to fetch mass tutors for student:', error);
        throw new Error(`Failed to fetch mass tutors: ${error.message || 'Unknown error occurred'}`);
    }
}


interface User {
  name: string;
  photo_url: string;
}

interface Student {
  User: User;
}

export interface Review {
  r_id: string;
  created_at: string; // ISO date string
  student_id: string;
  class_id: string;
  rating: number;
  review: string;
  Student: Student;
}

interface MassTutorReview {
  User: User;
}

interface Class {
  title: string;
  Mass_Tutor: MassTutorReview;
}

export interface Payment {
  m_payment_id: string;
  payment_time: string; // ISO date string
  student_id: string;
  amount: number;
  class_id: string;
  paidMonth: string;
  status: string;
  method: string | null;
  payment_intent_id: string | null;
  Class: Class;
}

export const getReviewByClassID=async(class_id:string):Promise<Review[]>=>{
    try{
        const response = await axios.get<Review[]>(`${baseUrl2}/getClassReviewsByClassId/${class_id}`)
        console.log('Mass tutors fetched:', response.data);
        return response.data;
    }
    catch (error: any) {
        console.error(' Failed to fetch mass Reviews By class ID:', error);
        throw new Error(`Failed to fetch mass Reviews: ${error.message || 'Unknown error occurred'}`);
    }

}

export const getMassPayment=async(student_id:string):Promise<Payment[]>=>{
    const idToken = await getToken();
    try{
        const response = await axios.get<Payment[]>(`${baseUrl2}/getMassPaymentByStudentId/${student_id}`, {
            headers: {
                Authorization: `Bearer ${idToken}`
            }
        });
        console.log('Mass payments fetched:', response.data);
        return response.data;
    }
    catch (error: any) {
        console.error(' Failed to fetch mass payments for student:', error);
        throw new Error(`Failed to fetch mass payments: ${error.message || 'Unknown error occurred'}`);
    }

}

export const rateAndReviewClass=async(student_id:string,class_id:string,review:string,rating:number)=>{
    console.log('Rating and reviewing class...', { student_id, class_id, review, rating });
    const idToken = await getToken();
    try{
        const response = await axios.post(`${baseUrl2}/rateAreviewMassClass`, {
            student_id,
            class_id,
            review,
            rating
        }, {
            headers: {
                Authorization: `Bearer ${idToken}`
            }
        });
    
        console.log('Class rated and reviewed:', response.data);
        return response.data;
    }
    catch (error: any) {
        console.error(' Failed to rate and review class:', error);
        throw new Error(`Failed to rate and review class: ${error.message || 'Unknown error occurred'}`);
    }
}<|MERGE_RESOLUTION|>--- conflicted
+++ resolved
@@ -186,16 +186,13 @@
     date: string; // Date of the session
 }
 
-<<<<<<< HEAD
+
 interface StudentCreateData{
-=======
-interface StudentAdd{
->>>>>>> d7dcf43c
     user_id:string;
     points:number;
 }
 
-<<<<<<< HEAD
+
 interface StudentResponse{
     student_id: string;
     user_id: string;
@@ -203,12 +200,10 @@
     customer_id?: string;
 }
 
-const baseUrl = 'http://localhost:5000/api';
-const baseUrl2 = 'http://localhost:5000/student';
-=======
+
 const baseUrl = 'https://onlinetutoringplatform.onrender.com/api';
 const baseUrl2 = 'https://onlinetutoringplatform.onrender.com/student';
->>>>>>> d7dcf43c
+
 
 
 
@@ -235,19 +230,12 @@
     }
 };
 
-<<<<<<< HEAD
+
 export const addStudent = async (studentData: StudentCreateData): Promise<StudentResponse> => {
     console.log('Adding new student...', studentData);
 
     try {
         const response = await axios.post<StudentResponse>(
-=======
-export const addStudent = async (studentData: StudentAdd): Promise<StudentAdd> => {
-    console.log('Adding new student...', studentData);
-
-    try {
-        const response = await axios.post<StudentAdd>(
->>>>>>> d7dcf43c
             `${baseUrl2}/addStudent`,
             studentData
         );
