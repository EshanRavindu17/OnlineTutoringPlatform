// context/protectRoute
import { Navigate, Outlet } from 'react-router-dom';
import { useAuth } from './authContext';
import React from 'react';

export function TutorRoute() {
  const { userProfile } = useAuth();
  
<<<<<<< HEAD
  // Check for Individual tutors with proper status
  if (userProfile?.role === 'Individual') {
    // If user doesn't have dashboard access, redirect to pending page
    if (!userProfile.canAccessDashboard) {
      if (userProfile.tutorStatus === 'pending') {
        return <Navigate to="/tutor-pending" replace />;
      } else if (userProfile.tutorStatus === 'suspended') {
        return <Navigate to="/tutor-suspended" replace />;
      } else if (userProfile.tutorStatus === 'rejected') {
        return <Navigate to="/tutor-rejected" replace />;
      }
    }
    // If active, allow access
    return <Outlet />;
=======
  if (userProfile?.role !== 'Individual') {
    return <Navigate to="/" replace />;
  }
  return <Outlet />;
}

export function MassTutorRoute(){
  const { userProfile } = useAuth();
  if (userProfile?.role !== 'Mass') {
    return <Navigate to="/" replace />;
>>>>>>> ba551c4d
  }
  
  // For Mass tutors, use similar logic to Individual tutors
  if (userProfile?.role === 'Mass') {
    // If user doesn't have dashboard access, redirect to appropriate page
    if (!userProfile.canAccessDashboard) {
      if (userProfile.tutorStatus === 'pending') {
        return <Navigate to="/tutor-pending" replace />;
      } else if (userProfile.tutorStatus === 'suspended') {
        return <Navigate to="/tutor-suspended" replace />;
      } else if (userProfile.tutorStatus === 'rejected') {
        return <Navigate to="/tutor-rejected" replace />;
      } else if (userProfile.tutorStatus === 'not_registered') {
        return <Navigate to="/createtutorprofile" replace />;
      }
    }
    // If active, allow access
    return <Outlet />;
  }
  
  // If not a tutor, redirect to home
  return <Navigate to="/" replace />;
}

export function StudentRoute() {
  const { userProfile } = useAuth();
  console.log("User Profile:", userProfile);
  if (userProfile?.role !== 'student') {
    return <Navigate to="/" replace />;
  }
  return <Outlet />;
}<|MERGE_RESOLUTION|>--- conflicted
+++ resolved
@@ -5,8 +5,7 @@
 
 export function TutorRoute() {
   const { userProfile } = useAuth();
-  
-<<<<<<< HEAD
+
   // Check for Individual tutors with proper status
   if (userProfile?.role === 'Individual') {
     // If user doesn't have dashboard access, redirect to pending page
@@ -21,18 +20,6 @@
     }
     // If active, allow access
     return <Outlet />;
-=======
-  if (userProfile?.role !== 'Individual') {
-    return <Navigate to="/" replace />;
-  }
-  return <Outlet />;
-}
-
-export function MassTutorRoute(){
-  const { userProfile } = useAuth();
-  if (userProfile?.role !== 'Mass') {
-    return <Navigate to="/" replace />;
->>>>>>> ba551c4d
   }
   
   // For Mass tutors, use similar logic to Individual tutors
