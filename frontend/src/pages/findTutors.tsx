--- conflicted
+++ resolved
@@ -17,12 +17,8 @@
 } from 'lucide-react';
 import NavBar from '../components/Navbar';
 import Footer from '../components/Footer';
-<<<<<<< HEAD
-import { tutorService, TutorProfile, Subject, Title, TitleWithSubject } from '../api/TutorService';
-=======
 import { tutorService,TutorProfile, Subject, Title, TitleWithSubject } from '../api/TutorService';
 import { getAllMassClasses, MassClass } from '../api/Student';
->>>>>>> 40fe3c8b
 
 import { useAuth } from '../context/authContext';
 
