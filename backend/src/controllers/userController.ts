import { Request, Response } from 'express';
import { AuthRequest } from '../middleware/authBypass';
import prisma from '../prismaClient';
import {
  findUserByFirebaseUid,
  createOrUpdateUser,
  validateUserRoleAndEmail,
  getAllUsers,
<<<<<<< HEAD
  findUserWithTutorStatus
=======
>>>>>>> ba551c4d
} from '../services/userService';

/**
 * Controller for user-related HTTP requests
 * Handles request/response logic and delegates business logic to userService
 */

/**
 * Get user by Firebase UID with enhanced tutor status checking
 * GET /api/users/:uid
 */
export const getUserByUid = async (req: AuthRequest, res: Response): Promise<Response> => {
  try {
    const { uid } = req.params;
    console.log("🔎 Fetching DB user for UID:", uid);

    if (!uid) {
      return res.status(400).json({ 
        error: 'Firebase UID is required' 
      });
    }

    // Verify the requesting user matches the UID or has admin privileges
    if (req.user?.uid !== uid) {
      return res.status(403).json({ 
        error: 'Access denied: You can only access your own profile' 
      });
    }

    const user = await findUserWithTutorStatus(uid);

    if (!user) {
      return res.status(404).json({ 
        error: 'User not found' 
      });
    }

    // For Individual role users, check their tutor status
    if (user.role === 'Individual') {
      console.log(`🔍 User ${user.email} has Individual role, checking tutor status...`);
      console.log(`📊 User Individual_Tutor profiles count: ${user.Individual_Tutor?.length || 0}`);
      
      // Check if user has an approved tutor profile in Individual_Tutor table
      if (!user.Individual_Tutor || user.Individual_Tutor.length === 0) {
        // User is not in Individual_Tutor table, check Candidates table for pending/rejected
        try {
          const candidateApplication = await prisma.candidates.findFirst({
            where: { 
              email: user.email,
              role: 'Individual' 
            }
          });

          if (candidateApplication) {
            // Check status from Candidates table
            // Note: We'll use a raw query to get the actual status since Prisma client might not have it
            try {
              const statusResult = await prisma.$queryRaw`
                SELECT status FROM "Candidates" 
                WHERE email = ${user.email} AND role = 'Individual'
                LIMIT 1
              ` as any[];
              
              console.log(`🔍 Candidate status check for ${user.email}:`, statusResult);
              const candidateStatus = statusResult[0]?.status || 'pending';
              console.log(`📋 Final candidate status: ${candidateStatus}`);
              
              if (candidateStatus === 'pending') {
                return res.status(200).json({
                  ...user,
                  tutorStatus: 'pending',
                  canAccessDashboard: false,
                  message: 'Your tutor application is pending admin approval'
                });
              } else if (candidateStatus === 'rejected') {
                return res.status(200).json({
                  ...user,
                  tutorStatus: 'rejected',
                  canAccessDashboard: false,
                  message: 'Your tutor application has been rejected'
                });
              }
            } catch (statusError) {
              // Fallback to pending if status query fails
              return res.status(200).json({
                ...user,
                tutorStatus: 'pending',
                canAccessDashboard: false,
                message: 'Your tutor application is pending admin approval'
              });
            }
          }
        } catch (candidateError) {
          console.log('Error checking candidates table:', candidateError);
        }

        // No application found - user needs to complete registration
        return res.status(200).json({
          ...user,
          tutorStatus: 'not_registered',
          canAccessDashboard: false,
          message: 'Please complete your tutor profile registration'
        });
      }

      // User exists in Individual_Tutor table - check their status from Individual_Tutor table
      const tutorProfile = user.Individual_Tutor[0];
      
      try {
        // Query Individual_Tutor table for active/suspended status
        const tutorStatusResult = await prisma.$queryRaw`
          SELECT status FROM "Individual_Tutor" 
          WHERE i_tutor_id = ${tutorProfile.i_tutor_id}
          LIMIT 1
        ` as any[];
        
        const tutorStatus = tutorStatusResult[0]?.status || 'active';
        const canAccessDashboard = tutorStatus === 'active';

        return res.status(200).json({
          ...user,
          tutorStatus: tutorStatus, // 'active' or 'suspended'
          canAccessDashboard,
          message: tutorStatus === 'active' 
            ? 'Tutor profile active' 
            : 'Your tutor account has been suspended'
        });
      } catch (tutorError) {
        console.log('Error checking Individual_Tutor status:', tutorError);
        // Fallback to active if query fails
        return res.status(200).json({
          ...user,
          tutorStatus: 'active',
          canAccessDashboard: true,
          message: 'Tutor profile active'
        });
      }
    }

    // For Mass role users, check their tutor status
    if (user.role === 'Mass') {
      console.log(`🔍 User ${user.email} has Mass role, checking tutor status...`);
      console.log(`📊 User Mass_Tutor profiles count: ${user.Mass_Tutor?.length || 0}`);
      
      // Check if user has an approved tutor profile in Mass_Tutor table
      if (!user.Mass_Tutor || user.Mass_Tutor.length === 0) {
        // User is not in Mass_Tutor table, check Candidates table for pending/rejected
        try {
          const candidateApplication = await prisma.candidates.findFirst({
            where: { 
              email: user.email,
              role: 'Mass' 
            }
          });

          if (candidateApplication) {
            // Check status from Candidates table
            try {
              const statusResult = await prisma.$queryRaw`
                SELECT status FROM "Candidates" 
                WHERE email = ${user.email} AND role = 'Mass'
                LIMIT 1
              ` as any[];
              
              console.log(`🔍 Candidate status check for ${user.email}:`, statusResult);
              const candidateStatus = statusResult[0]?.status || 'pending';
              console.log(`📋 Final candidate status: ${candidateStatus}`);
              
              if (candidateStatus === 'pending') {
                return res.status(200).json({
                  ...user,
                  tutorStatus: 'pending',
                  canAccessDashboard: false,
                  message: 'Your tutor application is pending admin approval'
                });
              } else if (candidateStatus === 'rejected') {
                return res.status(200).json({
                  ...user,
                  tutorStatus: 'rejected',
                  canAccessDashboard: false,
                  message: 'Your tutor application has been rejected'
                });
              }
            } catch (statusError) {
              // Fallback to pending if status query fails
              return res.status(200).json({
                ...user,
                tutorStatus: 'pending',
                canAccessDashboard: false,
                message: 'Your tutor application is pending admin approval'
              });
            }
          }
        } catch (candidateError) {
          console.log('Error checking candidates table:', candidateError);
        }

        // No application found - user needs to complete registration
        return res.status(200).json({
          ...user,
          tutorStatus: 'not_registered',
          canAccessDashboard: false,
          message: 'Please complete your tutor profile registration'
        });
      }

      // User exists in Mass_Tutor table - check their status from Mass_Tutor table
      const tutorProfile = user.Mass_Tutor[0];
      
      try {
        // Query Mass_Tutor table for active/suspended status
        const tutorStatusResult = await prisma.$queryRaw`
          SELECT status FROM "Mass_Tutor" 
          WHERE m_tutor_id = ${tutorProfile.m_tutor_id}
          LIMIT 1
        ` as any[];
        
        const tutorStatus = tutorStatusResult[0]?.status || 'active';
        const canAccessDashboard = tutorStatus === 'active';

        return res.status(200).json({
          ...user,
          tutorStatus: tutorStatus, // 'active' or 'suspended'
          canAccessDashboard,
          message: tutorStatus === 'active' 
            ? 'Tutor profile active' 
            : 'Your tutor account has been suspended'
        });
      } catch (tutorError) {
        console.log('Error checking Mass_Tutor status:', tutorError);
        // Fallback to active if query fails
        return res.status(200).json({
          ...user,
          tutorStatus: 'active',
          canAccessDashboard: true,
          message: 'Tutor profile active'
        });
      }
    }

    // For other roles (Student, etc.), return user as is
    return res.status(200).json({
      ...user,
      tutorStatus: 'not_applicable',
      canAccessDashboard: true,
      message: 'User profile active'
    });
  } catch (error: any) {
    console.error('❌ Error in getUserByUid controller:', error);
    return res.status(500).json({ 
      error: 'Failed to fetch user',
      detail: error.message 
    });
  }
};

/**
 * Add or update user
 * POST /api/users
 */
export const addUser = async (req: Request, res: Response): Promise<Response> => {
  try {
    const userData = req.body;
    console.log("Received user data from frontend:", userData);

    const user = await createOrUpdateUser(userData);

    return res.status(201).json({
      created: true,
      user: user
    });
  } catch (error: any) {
    console.error('Error in addUser controller:', error);
    
    // Check if it's a validation error
    if (error.message.includes('Missing required fields') || 
        error.message.includes('Invalid role')) {
      return res.status(400).json({ 
        detail: error.message 
      });
    }

    return res.status(400).json({ 
      detail: error.message 
    });
  }
};

/**
 * Check if user exists and has the specified role
 * POST /api/users/check-role
 */
export const checkRole = async (req: Request, res: Response): Promise<Response> => {
  try {
    const { email, role } = req.body;

    if (!email || !role) {
      return res.status(400).json({ 
        detail: 'Email and role are required' 
      });
    }

    const isValid = await validateUserRoleAndEmail(email, role);

    if (isValid) {
      return res.status(200).json({});
    } else {
      return res.status(400).json({ 
        detail: 'Invalid role or email' 
      });
    }
  } catch (error: any) {
    console.error('Error in checkRole controller:', error);
    return res.status(400).json({ 
      detail: error.message 
    });
  }
};

/**
 * Get all users (admin only)
 * GET /api/users
 */
export const getUsers = async (req: Request, res: Response): Promise<Response> => {
  try {
    const { limit, offset, role } = req.query;
    
    const options = {
      ...(limit && { limit: parseInt(limit as string) }),
      ...(offset && { offset: parseInt(offset as string) }),
      ...(role && { role: role as string })
    };

    const users = await getAllUsers(options);

    return res.status(200).json({
      success: true,
      data: users,
      count: users.length
    });
  } catch (error: any) {
    console.error('Error in getUsers controller:', error);
    return res.status(500).json({ 
      error: 'Failed to fetch users',
      detail: error.message 
    });
  }
};

export const updateUser = async (req: AuthRequest, res: Response): Promise<Response> => {
  try {
    const { uid } = req.params;
    const userData = req.body;

    console.log("User data received for update:", userData);

    console.log("🔄 Update user request received for UID:", uid);
    console.log("📄 Request body:", userData);
    console.log("📸 Uploaded file:", req.file);

    if (!uid) {
      return res.status(400).json({ 
        error: 'User ID is required' 
      });
    }

    // Verify the requesting user matches the UID or has admin privileges
    if (req.user?.uid !== uid) {
      return res.status(403).json({ 
        error: 'Access denied: You can only update your own profile' 
      });
    }

    // Handle profile image upload if file is provided
    if (req.file) {
      // Type assertion for multer file with Cloudinary properties
      const file = req.file as Express.Multer.File & { 
        path: string;
        filename: string;
      };

      // Add the Cloudinary URL to userData
      userData.photo_url = file.path;
      console.log("✅ Profile image uploaded to Cloudinary:", file.path);
    }

    // Update user with the provided data (including photo_url if image was uploaded)
    const user = await createOrUpdateUser({
      firebase_uid: uid,
      ...userData
    });

    return res.status(200).json({
      message: 'Profile updated successfully',
      updated: true,
      user: user,
      ...(req.file && { 
        imageUploaded: true, 
        imageUrl: userData.photo_url 
      })
    });
  } catch (error: any) {
    console.error('❌ Error in updateUser controller:', error);
    return res.status(500).json({ 
      error: 'Failed to update user profile',
      detail: error.message 
    });
  }
};

/**
 * Upload profile image only
 * POST /api/users/upload-image/:uid
 */
export const uploadImage = async (req: AuthRequest, res: Response): Promise<Response> => {
  try {
    const { uid } = req.params;

    console.log("📸 Upload image request received for UID:", uid);
    console.log("📄 Uploaded file:", req.file);

    if (!uid) {
      return res.status(400).json({ 
        error: 'User ID is required' 
      });
    }

    if (!req.file) {
      return res.status(400).json({ 
        error: 'No image file provided' 
      });
    }

    // Verify the requesting user matches the UID or has admin privileges
    if (req.user?.uid !== uid) {
      return res.status(403).json({ 
        error: 'Access denied: You can only update your own profile' 
      });
    }

    // Type assertion for multer file with Cloudinary properties
    const file = req.file as Express.Multer.File & { 
      path: string;
      filename: string;
    };

    // Get current user data first
    const currentUser = await findUserByFirebaseUid(uid);
    if (!currentUser) {
      return res.status(404).json({ 
        error: 'User not found' 
      });
    }

    // Update user with just the new image URL
    const user = await createOrUpdateUser({
      firebase_uid: uid,
      email: currentUser.email,
      name: currentUser.name,
      role: currentUser.role,
      photo_url: file.path
    });

    return res.status(200).json({
      message: 'Profile image uploaded successfully',
      updated: true,
      imageUrl: file.path,
      filename: file.filename,
      user: user
    });
  } catch (error: any) {
    console.error('❌ Error in uploadImage controller:', error);
    return res.status(500).json({ 
      error: 'Failed to upload profile image',
      detail: error.message 
    });
  }
};

// export const getUserByUidController = async (req: AuthRequest, res: Response): Promise<Response> => {
//   try {
//     const { uid } = req.params;

//     if (!uid) {
//       return res.status(400).json({ 
//         error: 'User ID is required' 
//       });
//     }

//     const user = await getUserByUid(uid);
//     if (!user) {
//       return res.status(404).json({ 
//         error: 'User not found' 
//       });
//     }

//     return res.status(200).json({
//       message: 'User retrieved successfully',
//       user: user
//     });
//   } catch (error: any) {
//     console.error('❌ Error in getUserByUidController:', error);
//     return res.status(500).json({ 
//       error: 'Failed to retrieve user',
//       detail: error.message 
//     });
//   }
// };<|MERGE_RESOLUTION|>--- conflicted
+++ resolved
@@ -6,10 +6,7 @@
   createOrUpdateUser,
   validateUserRoleAndEmail,
   getAllUsers,
-<<<<<<< HEAD
   findUserWithTutorStatus
-=======
->>>>>>> ba551c4d
 } from '../services/userService';
 
 /**
