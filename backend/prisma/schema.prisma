--- conflicted
+++ resolved
@@ -17,10 +17,7 @@
   firebase_uid     String             @unique
   photo_url        String?
   id               String             @id @default(dbgenerated("gen_random_uuid()")) @db.Uuid
-<<<<<<< HEAD
   Candidates       Candidates[]
-=======
->>>>>>> a4da69d4
   Individual_Tutor Individual_Tutor[]
   Mass_Tutor       Mass_Tutor[]
   Notifications    Notifications[]
@@ -58,10 +55,7 @@
   date             DateTime?         @db.Date
   status           SlotStatus?
   end_time         DateTime?         @db.Time(6)
-<<<<<<< HEAD
   last_access_time DateTime?         @db.Timestamp(6)
-=======
->>>>>>> a4da69d4
   start_time       DateTime?         @db.Time(6)
   Individual_Tutor Individual_Tutor? @relation(fields: [i_tutor_id], references: [i_tutor_id], onDelete: Cascade, map: "i_tutor_id_slot_fk")
 }
@@ -87,22 +81,16 @@
   description     String?
   rating          Decimal?          @db.Decimal(3, 1)
   heading         String?
-<<<<<<< HEAD
   location        String?
   phone_number    String?           @db.VarChar
   qualifications  String[]
   status          TutorStatus       @default(active)
-=======
-  qualifications  String[]
-  location        String?
->>>>>>> a4da69d4
   Free_Time_Slots Free_Time_Slots[]
   User            User?             @relation(fields: [user_id], references: [id], onDelete: Cascade, map: "i_tutor_user_id_fk")
   Sessions        Sessions[]
 }
 
 model Mass_Tutor {
-<<<<<<< HEAD
   m_tutor_id  String      @id @default(dbgenerated("gen_random_uuid()")) @db.Uuid
   subjects    String[]    @db.VarChar
   prices      Decimal?    @db.Decimal(10, 2)
@@ -112,16 +100,6 @@
   heading     String?
   status      TutorStatus @default(active)
   User        User?       @relation(fields: [user_id], references: [id], onDelete: Cascade, map: "m_tutor_user_id_fk")
-=======
-  m_tutor_id  String   @id @default(dbgenerated("gen_random_uuid()")) @db.Uuid
-  subjects    String[] @db.VarChar
-  prices      Decimal? @db.Decimal(10, 2)
-  description String?
-  user_id     String   @db.Uuid
-  rating      Decimal? @db.Decimal(3, 1)
-  heading     String?
-  User        User     @relation(fields: [user_id], references: [id], onDelete: Cascade, map: "m_tutor_user_id_fk")
->>>>>>> a4da69d4
 }
 
 model Notifications {
@@ -151,17 +129,10 @@
   tutor_type     TutorType?
   description    String?
   reason         String?
-<<<<<<< HEAD
   resolve_date   DateTime?     @db.Date
   response       String?
   status         ReportStatus?
   submitted_date DateTime?     @db.Date
-=======
-  status         ReportStatus?
-  response       String?
-  submitted_date DateTime?     @db.Date
-  resolve_date   DateTime?     @db.Date
->>>>>>> a4da69d4
   Student        Student?      @relation(fields: [student_id], references: [student_id], onDelete: NoAction, map: "student_id_fk")
 }
 
@@ -170,7 +141,6 @@
   student_id              String?                   @db.Uuid
   status                  SessionStatus?
   materials               String[]                  @db.VarChar
-<<<<<<< HEAD
   created_at              DateTime?                 @db.Timestamp(6)
   date                    DateTime?                 @db.Date
   i_tutor_id              String?                   @db.Uuid
@@ -180,9 +150,6 @@
   title                   String?
   start_time              DateTime?                 @db.Timestamp(6)
   end_time                DateTime?                 @db.Timestamp(6)
-=======
-  price                   Float?
->>>>>>> a4da69d4
   Rating_N_Review_Session Rating_N_Review_Session[]
   Individual_Tutor        Individual_Tutor?         @relation(fields: [i_tutor_id], references: [i_tutor_id], onDelete: Cascade, onUpdate: NoAction)
   Student                 Student?                  @relation(fields: [student_id], references: [student_id], onDelete: NoAction, map: "student_session_fk")
@@ -245,20 +212,15 @@
 enum ReportStatus {
   under_review @map("under review")
   solve
-<<<<<<< HEAD
-}
-
-/// This enum is commented in the database, and requires an additional setup for migrations: Read more: https://pris.ly/d/database-comments
+}
+
 enum TutorStatus {
   active
   suspended
 }
 
-/// This enum is commented in the database, and requires an additional setup for migrations: Read more: https://pris.ly/d/database-comments
 enum CandidateStatus {
   pending
   approved
   rejected
-=======
->>>>>>> a4da69d4
 }