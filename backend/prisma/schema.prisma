--- conflicted
+++ resolved
@@ -50,13 +50,8 @@
   date             DateTime?         @db.Date
   status           SlotStatus?
   end_time         DateTime?         @db.Time(6)
-<<<<<<< HEAD
-  last_access_time DateTime?         @db.Timestamp(6)
-  start_time       DateTime?         @db.Time(6)
-=======
   start_time       DateTime?         @db.Time(6)
   last_access_time DateTime?         @db.Timestamp(6)
->>>>>>> 2ae34628
   Individual_Tutor Individual_Tutor? @relation(fields: [i_tutor_id], references: [i_tutor_id], onDelete: Cascade, map: "i_tutor_id_slot_fk")
 }
 
@@ -81,15 +76,9 @@
   description     String?
   rating          Decimal?          @db.Decimal(3, 1)
   heading         String?
-<<<<<<< HEAD
-  location        String?
-  phone_number    String?           @db.VarChar
-  qualifications  String[]
-=======
   qualifications  String[]
   location        String?
   phone_number    String?           @db.VarChar
->>>>>>> 2ae34628
   Free_Time_Slots Free_Time_Slots[]
   User            User?             @relation(fields: [user_id], references: [id], onDelete: Cascade, map: "i_tutor_user_id_fk")
   Sessions        Sessions[]
@@ -133,36 +122,16 @@
   tutor_type     TutorType?
   description    String?
   reason         String?
-<<<<<<< HEAD
-  resolve_date   DateTime?     @db.Date
-  response       String?
-  status         ReportStatus?
-  submitted_date DateTime?     @db.Date
-=======
   status         ReportStatus?
   response       String?
   submitted_date DateTime?     @db.Date
   resolve_date   DateTime?     @db.Date
->>>>>>> 2ae34628
   Student        Student?      @relation(fields: [student_id], references: [student_id], onDelete: NoAction, map: "student_id_fk")
 }
 
 model Sessions {
   session_id              String                    @id @default(dbgenerated("gen_random_uuid()")) @db.Uuid
   student_id              String?                   @db.Uuid
-<<<<<<< HEAD
-  status                  SessionStatus?
-  materials               String[]                  @db.VarChar
-  created_at              DateTime?                 @db.Timestamp(6)
-  date                    DateTime?                 @db.Date
-  i_tutor_id              String?                   @db.Uuid
-  meeting_urls            String[]
-  price                   Float?
-  slots                   DateTime[]                @db.Time
-  title                   String?
-  start_time              DateTime?                 @db.Timestamp(6)
-  end_time                DateTime?                 @db.Timestamp(6)
-=======
   slots                   DateTime[]                @db.Time
   start_time              DateTime?                 @db.Timestamp(6)
   end_time                DateTime?                 @db.Timestamp(6)
@@ -174,7 +143,6 @@
   date                    DateTime?                 @db.Date
   created_at              DateTime?                 @db.Timestamp(6)
   title                   String?
->>>>>>> 2ae34628
   Rating_N_Review_Session Rating_N_Review_Session[]
   Individual_Tutor        Individual_Tutor?         @relation(fields: [i_tutor_id], references: [i_tutor_id], onDelete: Cascade, onUpdate: NoAction)
   Student                 Student?                  @relation(fields: [student_id], references: [student_id], onDelete: NoAction, map: "student_session_fk")
