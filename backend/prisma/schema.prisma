--- conflicted
+++ resolved
@@ -8,7 +8,6 @@
 }
 
 model Admin {
-<<<<<<< HEAD
   admin_id      String       @id @default(dbgenerated("gen_random_uuid()")) @db.Uuid
   name          String?      @db.VarChar
   email         String       @unique @db.VarChar(255)
@@ -20,17 +19,6 @@
   Commission    Commission[]
   Policies      Policies[]
   Reports       Reports[]
-=======
-  admin_id      String     @id @default(dbgenerated("gen_random_uuid()")) @db.Uuid
-  name          String?    @db.VarChar
-  email         String     @unique @db.VarChar(255)
-  password_hash String
-  token_version Int        @default(0)
-  created_at    DateTime   @default(now()) @db.Timestamptz(6)
-  updated_at    DateTime   @default(now()) @db.Timestamptz(6)
-  last_login_at DateTime?  @db.Timestamptz(6)
-  Policies      Policies[]
->>>>>>> 7f6b7e9f
 }
 
 /// This model or at least one of its fields has comments in the database, and requires an additional setup for migrations: Read more: https://pris.ly/d/database-comments
@@ -119,10 +107,7 @@
   location       String?
   Class          Class[]
   User           User?       @relation(fields: [user_id], references: [id], onDelete: Cascade, map: "m_tutor_user_id_fk")
-<<<<<<< HEAD
   Reports        Reports[]
-=======
->>>>>>> 7f6b7e9f
 }
 
 model Notifications {
@@ -178,6 +163,7 @@
   start_time              DateTime?                 @db.Timestamp(6)
   end_time                DateTime?                 @db.Timestamp(6)
   subject                 String?                   @db.VarChar
+  subject                 String?                   @db.VarChar
   Individual_Payments     Individual_Payments[]
   Rating_N_Review_Session Rating_N_Review_Session[]
   Individual_Tutor        Individual_Tutor?         @relation(fields: [i_tutor_id], references: [i_tutor_id], onDelete: Cascade, onUpdate: NoAction)
@@ -189,8 +175,10 @@
   user_id                 String                    @db.Uuid
   points                  Int?                      @default(0)
   customer_id             String?                   @db.VarChar
+  customer_id             String?                   @db.VarChar
   Enrolment               Enrolment[]
   Individual_Payments     Individual_Payments[]
+  Mass_Payments           Mass_Payments[]
   Mass_Payments           Mass_Payments[]
   Rating_N_Review_Class   Rating_N_Review_Class[]
   Rating_N_Review_Session Rating_N_Review_Session[]
@@ -241,15 +229,26 @@
   description           String?
   product_id            String?                 @db.VarChar
   price_id              String?                 @db.VarChar
+  subject               String?                 @db.VarChar
+  time                  DateTime?               @db.Time(6)
+  day                   String?                 @db.VarChar
+  title                 String?
+  description           String?
+  product_id            String?                 @db.VarChar
+  price_id              String?                 @db.VarChar
   Mass_Tutor            Mass_Tutor?             @relation(fields: [m_tutor_id], references: [m_tutor_id], onDelete: Cascade)
   ClassSlot             ClassSlot[]
   Enrolment             Enrolment[]
   Mass_Payments         Mass_Payments[]
+  Mass_Payments         Mass_Payments[]
   Rating_N_Review_Class Rating_N_Review_Class[]
 }
 
 /// This model contains row level security and requires additional setup for migrations. Visit https://pris.ly/d/row-level-security for more info.
 model ClassSlot {
+  cslot_id     String           @id @default(dbgenerated("gen_random_uuid()")) @db.Uuid
+  created_at   DateTime         @default(now()) @db.Timestamptz(6)
+  class_id     String?          @db.Uuid
   cslot_id     String           @id @default(dbgenerated("gen_random_uuid()")) @db.Uuid
   created_at   DateTime         @default(now()) @db.Timestamptz(6)
   class_id     String?          @db.Uuid
@@ -257,14 +256,26 @@
   meetingURLs  String[]
   dateTime     DateTime?        @db.Timestamp(6)
   duration     Float?           @db.Real
+  dateTime     DateTime?        @db.Timestamp(6)
+  duration     Float?           @db.Real
   announcement String?
   recording    String?
   status       ClassSlotStatus? @default(upcoming)
   Class        Class?           @relation(fields: [class_id], references: [class_id], onDelete: Cascade)
+  status       ClassSlotStatus? @default(upcoming)
+  Class        Class?           @relation(fields: [class_id], references: [class_id], onDelete: Cascade)
 }
 
 /// This model contains row level security and requires additional setup for migrations. Visit https://pris.ly/d/row-level-security for more info.
 model Enrolment {
+  enrol_id        String           @id @default(dbgenerated("gen_random_uuid()")) @db.Uuid
+  created_at      DateTime         @default(now()) @db.Timestamptz(6)
+  class_id        String?          @default(dbgenerated("gen_random_uuid()")) @db.Uuid
+  student_id      String?          @default(dbgenerated("gen_random_uuid()")) @db.Uuid
+  status          EnrolmentStatus? @default(valid)
+  subscription_id String?          @db.VarChar
+  Class           Class?           @relation(fields: [class_id], references: [class_id], onDelete: Cascade)
+  Student         Student?         @relation(fields: [student_id], references: [student_id], onDelete: Cascade)
   enrol_id        String           @id @default(dbgenerated("gen_random_uuid()")) @db.Uuid
   created_at      DateTime         @default(now()) @db.Timestamptz(6)
   class_id        String?          @default(dbgenerated("gen_random_uuid()")) @db.Uuid
@@ -288,6 +299,8 @@
   payment_intent_id String?
   Class             Class?   @relation(fields: [class_id], references: [class_id], onDelete: Cascade)
   Student           Student? @relation(fields: [student_id], references: [student_id], onDelete: Cascade)
+  Class             Class?   @relation(fields: [class_id], references: [class_id], onDelete: Cascade)
+  Student           Student? @relation(fields: [student_id], references: [student_id], onDelete: Cascade)
 }
 
 /// This model contains row level security and requires additional setup for migrations. Visit https://pris.ly/d/row-level-security for more info.
@@ -296,6 +309,7 @@
   created_at DateTime @default(now()) @db.Timestamptz(6)
   student_id String?  @db.Uuid
   class_id   String?  @default(dbgenerated("gen_random_uuid()")) @db.Uuid
+  rating     Float?   @db.Real
   rating     Float?   @db.Real
   review     String?
   Class      Class?   @relation(fields: [class_id], references: [class_id], onDelete: Cascade)
@@ -313,7 +327,6 @@
   Admin       Admin?   @relation(fields: [updated_by], references: [admin_id], map: "fk_policies_updated_by")
 }
 
-<<<<<<< HEAD
 /// This model or at least one of its fields has comments in the database, and requires an additional setup for migrations: Read more: https://pris.ly/d/database-comments
 model Commission {
   id         String   @id @default(dbgenerated("gen_random_uuid()")) @db.Uuid
@@ -323,8 +336,6 @@
   Admin      Admin?   @relation(fields: [updated_by], references: [admin_id])
 }
 
-=======
->>>>>>> 7f6b7e9f
 /// This enum is commented in the database, and requires an additional setup for migrations: Read more: https://pris.ly/d/database-comments
 enum CandidateStatus {
   pending
@@ -374,7 +385,6 @@
   Admin
 }
 
-<<<<<<< HEAD
 enum ClassSlotStatus {
   completed
   upcoming
@@ -383,14 +393,4 @@
 enum EnrolmentStatus {
   valid
   invalid
-=======
-enum EnrolmentStatus {
-  valid
-  invalid
-}
-
-enum ClassSlotStatus {
-  completed
-  upcoming
->>>>>>> 7f6b7e9f
 }