--- conflicted
+++ resolved
@@ -56,11 +56,6 @@
   date             DateTime?         @db.Date
   status           SlotStatus?
   end_time         DateTime?         @db.Time(6)
-<<<<<<< HEAD
-=======
-  last_access_time DateTime?         @db.Timestamp(6)
-  start_time       DateTime?         @db.Time(6)
->>>>>>> ba551c4d
   last_access_time DateTime?         @db.Timestamp(6)
   start_time       DateTime?         @db.Time(6)
   Individual_Tutor Individual_Tutor? @relation(fields: [i_tutor_id], references: [i_tutor_id], onDelete: Cascade, map: "i_tutor_id_slot_fk")
@@ -145,34 +140,17 @@
 model Sessions {
   session_id              String                    @id @default(dbgenerated("gen_random_uuid()")) @db.Uuid
   student_id              String?                   @db.Uuid
-<<<<<<< HEAD
-=======
-=======
   slots                   DateTime[]                @db.Time
   start_time              DateTime?                 @db.Timestamp(6)
   end_time                DateTime?                 @db.Timestamp(6)
->>>>>>> ba551c4d
   status                  SessionStatus?
   materials               String[]                  @db.VarChar
-  created_at              DateTime?                 @db.Timestamp(6)
-  date                    DateTime?                 @db.Date
-<<<<<<< HEAD
-=======
+  price                   Float?
   i_tutor_id              String?                   @db.Uuid
   meeting_urls            String[]
-  price                   Float?
-  slots                   DateTime[]                @db.Time
+  date                    DateTime?                 @db.Date
+  created_at              DateTime?                 @db.Timestamp(6)
   title                   String?
-  start_time              DateTime?                 @db.Timestamp(6)
-  end_time                DateTime?                 @db.Timestamp(6)
->>>>>>> ba551c4d
-  i_tutor_id              String?                   @db.Uuid
-  meeting_urls            String[]
-  price                   Float?
-  slots                   DateTime[]                @db.Time
-  title                   String?
-  start_time              DateTime?                 @db.Timestamp(6)
-  end_time                DateTime?                 @db.Timestamp(6)
   Rating_N_Review_Session Rating_N_Review_Session[]
   Individual_Tutor        Individual_Tutor?         @relation(fields: [i_tutor_id], references: [i_tutor_id], onDelete: Cascade, onUpdate: NoAction)
   Student                 Student?                  @relation(fields: [student_id], references: [student_id], onDelete: NoAction, map: "student_session_fk")
@@ -242,10 +220,6 @@
   suspended
 }
 
-<<<<<<< HEAD
-/// This enum is commented in the database, and requires an additional setup for migrations: Read more: https://pris.ly/d/database-comments
-=======
->>>>>>> ba551c4d
 enum CandidateStatus {
   pending
   approved
