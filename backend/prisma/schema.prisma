--- conflicted
+++ resolved
@@ -337,43 +337,7 @@
   User           User?          @relation(fields: [receiver_email], references: [email])
 }
 
-<<<<<<< HEAD
-model Chat {
-  chat_id         String            @id @default(dbgenerated("gen_random_uuid()")) @db.Uuid
-  type            ChatType
-  name            String?
-  class_id        String?           @db.Uuid
-  created_at      DateTime          @default(now()) @db.Timestamptz(6)
-  updated_at      DateTime          @default(now()) @db.Timestamptz(6)
-  Class           Class?            @relation(fields: [class_id], references: [class_id], onDelete: Cascade, onUpdate: NoAction, map: "chat_class_fk")
-  ChatParticipant ChatParticipant[]
-  Message         Message[]
-=======
-/// Chat System Models
-model Chat {
-  chat_id      String            @id @default(dbgenerated("gen_random_uuid()")) @db.Uuid
-  type         ChatType
-  name         String?
-  class_id     String?           @db.Uuid
-  created_at   DateTime          @default(now()) @db.Timestamptz(6)
-  updated_at   DateTime          @default(now()) @updatedAt @db.Timestamptz(6)
-  Class        Class?            @relation(fields: [class_id], references: [class_id], onDelete: Cascade, onUpdate: NoAction, map: "chat_class_fk")
-  participants ChatParticipant[]
-  messages     Message[]
->>>>>>> 55c45619
-}
-
-model ChatParticipant {
-  id        String    @id @default(dbgenerated("gen_random_uuid()")) @db.Uuid
-  chat_id   String    @db.Uuid
-  user_id   String    @db.Uuid
-  joined_at DateTime  @default(now()) @db.Timestamptz(6)
-  last_read DateTime? @db.Timestamptz(6)
-<<<<<<< HEAD
-  Chat      Chat      @relation(fields: [chat_id], references: [chat_id], onDelete: Cascade, onUpdate: NoAction, map: "chatparticipant_chat_fk")
-=======
   chat      Chat      @relation(fields: [chat_id], references: [chat_id], onDelete: Cascade, onUpdate: NoAction, map: "chatparticipant_chat_fk")
->>>>>>> 55c45619
   User      User      @relation(fields: [user_id], references: [id], onDelete: Cascade, onUpdate: NoAction, map: "chatparticipant_user_fk")
 
   @@unique([chat_id, user_id], map: "chatparticipant_chat_user_unique")
@@ -390,11 +354,7 @@
   is_read      Boolean     @default(false)
   created_at   DateTime    @default(now()) @db.Timestamptz(6)
   edited_at    DateTime?   @db.Timestamptz(6)
-<<<<<<< HEAD
-  Chat         Chat        @relation(fields: [chat_id], references: [chat_id], onDelete: Cascade, onUpdate: NoAction, map: "message_chat_fk")
-=======
   chat         Chat        @relation(fields: [chat_id], references: [chat_id], onDelete: Cascade, onUpdate: NoAction, map: "message_chat_fk")
->>>>>>> 55c45619
   User         User        @relation(fields: [sender_id], references: [id], onDelete: Cascade, onUpdate: NoAction, map: "message_user_fk")
 
   @@index([chat_id, created_at], map: "message_chat_created_idx")
